--- conflicted
+++ resolved
@@ -17,24 +17,9 @@
  * along with glosm.  If not, see <http://www.gnu.org/licenses/>.
  */
 
-<<<<<<< HEAD
+#include <glosm/VBO.hh>
+
 #include <glosm/util/gl.h>
-=======
-#if defined(WITH_GLEW)
-#	include <GL/glew.h>
-#endif
-
-#define GL_GLEXT_PROTOTYPES
-#if defined(__APPLE__)
-#	include <OpenGL/gl.h>
-#	include <OpenGL/glext.h>
-#else
-#	include <GL/gl.h>
-#	include <GL/glext.h>
-#endif
->>>>>>> b8322bc7
-
-#include <glosm/VBO.hh>
 
 VBO::VBO(const Vector3f* data, int count) : size_(count) {
 	glGenBuffers(1, &buffer_);
