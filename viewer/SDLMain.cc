--- conflicted
+++ resolved
@@ -19,23 +19,13 @@
 
 #include "GlosmViewer.hh"
 
-<<<<<<< HEAD
 #include <glosm/util/gl.h>
 
-=======
->>>>>>> b8322bc7
 #include <SDL/SDL.h>
 #include <SDL/SDL_keysym.h>
-
-#if defined(WITH_GLES)
-#	include <GLES/gl.h>
+#if defined(WITH_GLES)
 #	include <SDL_gles.h>
 #else
-#	if defined(__APPLE__)
-#		include <OpenGL/gl.h>
-#	else
-#		include <GL/gl.h>
-#	endif
 #	include <SDL/SDL_opengl.h>
 #endif
 
