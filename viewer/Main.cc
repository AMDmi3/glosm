--- conflicted
+++ resolved
@@ -17,7 +17,6 @@
  * along with glosm.  If not, see <http://www.gnu.org/licenses/>.
  */
 
-<<<<<<< HEAD
 #include <glosm/FirstPersonViewer.hh>
 #include <glosm/GeometryGenerator.hh>
 #include <glosm/GeometryLayer.hh>
@@ -33,18 +32,10 @@
 #include <stdlib.h>
 #include <sys/time.h>
 #include <unistd.h>
-=======
-#include <sys/time.h>
-#include <unistd.h>
-#include <stdio.h>
-#include <stdlib.h>
-#include <getopt.h>
 
 #if defined(USE_GLEW)
 #	include <GL/glew.h>
 #endif
-
->>>>>>> b0d0b03c
 #if defined(__APPLE__)
 #	include <OpenGL/gl.h>
 #	include <GLUT/glut.h>
